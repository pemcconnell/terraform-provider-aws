package aws

import (
	"bytes"
	"fmt"
	"log"

	"github.com/hashicorp/terraform/helper/hashcode"
	"github.com/hashicorp/terraform/helper/mutexkv"
	"github.com/hashicorp/terraform/helper/schema"
	"github.com/hashicorp/terraform/terraform"
	homedir "github.com/mitchellh/go-homedir"
)

// Provider returns a terraform.ResourceProvider.
func Provider() terraform.ResourceProvider {
	// TODO: Move the validation to this, requires conditional schemas
	// TODO: Move the configuration to this, requires validation

	// The actual provider
	return &schema.Provider{
		Schema: map[string]*schema.Schema{
			"access_key": {
				Type:        schema.TypeString,
				Optional:    true,
				Default:     "",
				Description: descriptions["access_key"],
			},

			"secret_key": {
				Type:        schema.TypeString,
				Optional:    true,
				Default:     "",
				Description: descriptions["secret_key"],
			},

			"profile": {
				Type:        schema.TypeString,
				Optional:    true,
				Default:     "",
				Description: descriptions["profile"],
			},

			"assume_role": assumeRoleSchema(),

			"shared_credentials_file": {
				Type:        schema.TypeString,
				Optional:    true,
				Default:     "",
				Description: descriptions["shared_credentials_file"],
			},

			"token": {
				Type:        schema.TypeString,
				Optional:    true,
				Default:     "",
				Description: descriptions["token"],
			},

			"region": {
				Type:     schema.TypeString,
				Required: true,
				DefaultFunc: schema.MultiEnvDefaultFunc([]string{
					"AWS_REGION",
					"AWS_DEFAULT_REGION",
				}, nil),
				Description:  descriptions["region"],
				InputDefault: "us-east-1",
			},

			"max_retries": {
				Type:        schema.TypeInt,
				Optional:    true,
				Default:     25,
				Description: descriptions["max_retries"],
			},

			"allowed_account_ids": {
				Type:          schema.TypeSet,
				Elem:          &schema.Schema{Type: schema.TypeString},
				Optional:      true,
				ConflictsWith: []string{"forbidden_account_ids"},
				Set:           schema.HashString,
			},

			"forbidden_account_ids": {
				Type:          schema.TypeSet,
				Elem:          &schema.Schema{Type: schema.TypeString},
				Optional:      true,
				ConflictsWith: []string{"allowed_account_ids"},
				Set:           schema.HashString,
			},

			"dynamodb_endpoint": {
				Type:        schema.TypeString,
				Optional:    true,
				Default:     "",
				Description: descriptions["dynamodb_endpoint"],
				Removed:     "Use `dynamodb` inside `endpoints` block instead",
			},

			"kinesis_endpoint": {
				Type:        schema.TypeString,
				Optional:    true,
				Default:     "",
				Description: descriptions["kinesis_endpoint"],
				Removed:     "Use `kinesis` inside `endpoints` block instead",
			},

			"endpoints": endpointsSchema(),

			"insecure": {
				Type:        schema.TypeBool,
				Optional:    true,
				Default:     false,
				Description: descriptions["insecure"],
			},

			"skip_credentials_validation": {
				Type:        schema.TypeBool,
				Optional:    true,
				Default:     false,
				Description: descriptions["skip_credentials_validation"],
			},

			"skip_get_ec2_platforms": {
				Type:        schema.TypeBool,
				Optional:    true,
				Default:     false,
				Description: descriptions["skip_get_ec2_platforms"],
			},

			"skip_region_validation": {
				Type:        schema.TypeBool,
				Optional:    true,
				Default:     false,
				Description: descriptions["skip_region_validation"],
			},

			"skip_requesting_account_id": {
				Type:        schema.TypeBool,
				Optional:    true,
				Default:     false,
				Description: descriptions["skip_requesting_account_id"],
			},

			"skip_metadata_api_check": {
				Type:        schema.TypeBool,
				Optional:    true,
				Default:     false,
				Description: descriptions["skip_metadata_api_check"],
			},

			"s3_force_path_style": {
				Type:        schema.TypeBool,
				Optional:    true,
				Default:     false,
				Description: descriptions["s3_force_path_style"],
			},
		},

		DataSourcesMap: map[string]*schema.Resource{
			"aws_acm_certificate":                  dataSourceAwsAcmCertificate(),
			"aws_ami":                              dataSourceAwsAmi(),
			"aws_ami_ids":                          dataSourceAwsAmiIds(),
			"aws_api_gateway_rest_api":             dataSourceAwsApiGatewayRestApi(),
			"aws_autoscaling_groups":               dataSourceAwsAutoscalingGroups(),
			"aws_availability_zone":                dataSourceAwsAvailabilityZone(),
			"aws_availability_zones":               dataSourceAwsAvailabilityZones(),
			"aws_batch_compute_environment":        dataSourceAwsBatchComputeEnvironment(),
			"aws_batch_job_queue":                  dataSourceAwsBatchJobQueue(),
			"aws_billing_service_account":          dataSourceAwsBillingServiceAccount(),
			"aws_caller_identity":                  dataSourceAwsCallerIdentity(),
			"aws_canonical_user_id":                dataSourceAwsCanonicalUserId(),
			"aws_cloudformation_stack":             dataSourceAwsCloudFormationStack(),
			"aws_cloudtrail_service_account":       dataSourceAwsCloudTrailServiceAccount(),
			"aws_cloudwatch_log_group":             dataSourceAwsCloudwatchLogGroup(),
			"aws_cognito_user_pools":               dataSourceAwsCognitoUserPools(),
			"aws_db_instance":                      dataSourceAwsDbInstance(),
			"aws_db_snapshot":                      dataSourceAwsDbSnapshot(),
			"aws_dynamodb_table":                   dataSourceAwsDynamoDbTable(),
			"aws_ebs_snapshot":                     dataSourceAwsEbsSnapshot(),
			"aws_ebs_snapshot_ids":                 dataSourceAwsEbsSnapshotIds(),
			"aws_ebs_volume":                       dataSourceAwsEbsVolume(),
			"aws_ecr_repository":                   dataSourceAwsEcrRepository(),
			"aws_ecs_cluster":                      dataSourceAwsEcsCluster(),
			"aws_ecs_container_definition":         dataSourceAwsEcsContainerDefinition(),
			"aws_ecs_task_definition":              dataSourceAwsEcsTaskDefinition(),
			"aws_efs_file_system":                  dataSourceAwsEfsFileSystem(),
			"aws_efs_mount_target":                 dataSourceAwsEfsMountTarget(),
			"aws_eip":                              dataSourceAwsEip(),
			"aws_elastic_beanstalk_hosted_zone":    dataSourceAwsElasticBeanstalkHostedZone(),
			"aws_elastic_beanstalk_solution_stack": dataSourceAwsElasticBeanstalkSolutionStack(),
			"aws_elasticache_cluster":              dataSourceAwsElastiCacheCluster(),
			"aws_elb":                              dataSourceAwsElb(),
			"aws_elasticache_replication_group":    dataSourceAwsElasticacheReplicationGroup(),
			"aws_elb_hosted_zone_id":               dataSourceAwsElbHostedZoneId(),
			"aws_elb_service_account":              dataSourceAwsElbServiceAccount(),
			"aws_iam_account_alias":                dataSourceAwsIamAccountAlias(),
			"aws_iam_group":                        dataSourceAwsIAMGroup(),
			"aws_iam_instance_profile":             dataSourceAwsIAMInstanceProfile(),
			"aws_iam_policy":                       dataSourceAwsIAMPolicy(),
			"aws_iam_policy_document":              dataSourceAwsIamPolicyDocument(),
			"aws_iam_role":                         dataSourceAwsIAMRole(),
			"aws_iam_server_certificate":           dataSourceAwsIAMServerCertificate(),
			"aws_iam_user":                         dataSourceAwsIAMUser(),
			"aws_internet_gateway":                 dataSourceAwsInternetGateway(),
			"aws_inspector_rules_packages":         dataSourceAwsInspectorRulesPackages(),
			"aws_instance":                         dataSourceAwsInstance(),
			"aws_instances":                        dataSourceAwsInstances(),
			"aws_ip_ranges":                        dataSourceAwsIPRanges(),
			"aws_kinesis_stream":                   dataSourceAwsKinesisStream(),
			"aws_kms_alias":                        dataSourceAwsKmsAlias(),
			"aws_kms_ciphertext":                   dataSourceAwsKmsCiphertext(),
			"aws_kms_key":                          dataSourceAwsKmsKey(),
			"aws_kms_secret":                       dataSourceAwsKmsSecret(),
			"aws_lambda_function":                  dataSourceAwsLambdaFunction(),
			"aws_nat_gateway":                      dataSourceAwsNatGateway(),
			"aws_network_interface":                dataSourceAwsNetworkInterface(),
			"aws_partition":                        dataSourceAwsPartition(),
			"aws_prefix_list":                      dataSourceAwsPrefixList(),
			"aws_rds_cluster":                      dataSourceAwsRdsCluster(),
			"aws_redshift_service_account":         dataSourceAwsRedshiftServiceAccount(),
			"aws_region":                           dataSourceAwsRegion(),
			"aws_route_table":                      dataSourceAwsRouteTable(),
			"aws_route53_zone":                     dataSourceAwsRoute53Zone(),
			"aws_s3_bucket":                        dataSourceAwsS3Bucket(),
			"aws_s3_bucket_object":                 dataSourceAwsS3BucketObject(),
			"aws_sns_topic":                        dataSourceAwsSnsTopic(),
			"aws_sqs_queue":                        dataSourceAwsSqsQueue(),
			"aws_ssm_parameter":                    dataSourceAwsSsmParameter(),
			"aws_subnet":                           dataSourceAwsSubnet(),
			"aws_subnet_ids":                       dataSourceAwsSubnetIDs(),
			"aws_security_group":                   dataSourceAwsSecurityGroup(),
			"aws_vpc":                              dataSourceAwsVpc(),
			"aws_vpc_endpoint":                     dataSourceAwsVpcEndpoint(),
			"aws_vpc_endpoint_service":             dataSourceAwsVpcEndpointService(),
			"aws_vpc_peering_connection":           dataSourceAwsVpcPeeringConnection(),
			"aws_vpn_gateway":                      dataSourceAwsVpnGateway(),

			// Adding the Aliases for the ALB -> LB Rename
			"aws_lb":               dataSourceAwsLb(),
			"aws_alb":              dataSourceAwsLb(),
			"aws_lb_listener":      dataSourceAwsLbListener(),
			"aws_alb_listener":     dataSourceAwsLbListener(),
			"aws_lb_target_group":  dataSourceAwsLbTargetGroup(),
			"aws_alb_target_group": dataSourceAwsLbTargetGroup(),
		},

		ResourcesMap: map[string]*schema.Resource{
			"aws_acm_certificate":                          resourceAwsAcmCertificate(),
			"aws_acm_certificate_validation":               resourceAwsAcmCertificateValidation(),
			"aws_ami":                                      resourceAwsAmi(),
			"aws_ami_copy":                                 resourceAwsAmiCopy(),
			"aws_ami_from_instance":                        resourceAwsAmiFromInstance(),
			"aws_ami_launch_permission":                    resourceAwsAmiLaunchPermission(),
			"aws_api_gateway_account":                      resourceAwsApiGatewayAccount(),
			"aws_api_gateway_api_key":                      resourceAwsApiGatewayApiKey(),
			"aws_api_gateway_authorizer":                   resourceAwsApiGatewayAuthorizer(),
			"aws_api_gateway_base_path_mapping":            resourceAwsApiGatewayBasePathMapping(),
			"aws_api_gateway_client_certificate":           resourceAwsApiGatewayClientCertificate(),
			"aws_api_gateway_deployment":                   resourceAwsApiGatewayDeployment(),
			"aws_api_gateway_documentation_part":           resourceAwsApiGatewayDocumentationPart(),
			"aws_api_gateway_documentation_version":        resourceAwsApiGatewayDocumentationVersion(),
			"aws_api_gateway_domain_name":                  resourceAwsApiGatewayDomainName(),
			"aws_api_gateway_gateway_response":             resourceAwsApiGatewayGatewayResponse(),
			"aws_api_gateway_integration":                  resourceAwsApiGatewayIntegration(),
			"aws_api_gateway_integration_response":         resourceAwsApiGatewayIntegrationResponse(),
			"aws_api_gateway_method":                       resourceAwsApiGatewayMethod(),
			"aws_api_gateway_method_response":              resourceAwsApiGatewayMethodResponse(),
			"aws_api_gateway_method_settings":              resourceAwsApiGatewayMethodSettings(),
			"aws_api_gateway_model":                        resourceAwsApiGatewayModel(),
			"aws_api_gateway_request_validator":            resourceAwsApiGatewayRequestValidator(),
			"aws_api_gateway_resource":                     resourceAwsApiGatewayResource(),
			"aws_api_gateway_rest_api":                     resourceAwsApiGatewayRestApi(),
			"aws_api_gateway_stage":                        resourceAwsApiGatewayStage(),
			"aws_api_gateway_usage_plan":                   resourceAwsApiGatewayUsagePlan(),
			"aws_api_gateway_usage_plan_key":               resourceAwsApiGatewayUsagePlanKey(),
			"aws_api_gateway_vpc_link":                     resourceAwsApiGatewayVpcLink(),
			"aws_app_cookie_stickiness_policy":             resourceAwsAppCookieStickinessPolicy(),
			"aws_appautoscaling_target":                    resourceAwsAppautoscalingTarget(),
			"aws_appautoscaling_policy":                    resourceAwsAppautoscalingPolicy(),
			"aws_appautoscaling_scheduled_action":          resourceAwsAppautoscalingScheduledAction(),
			"aws_appsync_datasource":                       resourceAwsAppsyncDatasource(),
			"aws_appsync_graphql_api":                      resourceAwsAppsyncGraphqlApi(),
			"aws_athena_database":                          resourceAwsAthenaDatabase(),
			"aws_athena_named_query":                       resourceAwsAthenaNamedQuery(),
			"aws_autoscaling_attachment":                   resourceAwsAutoscalingAttachment(),
			"aws_autoscaling_group":                        resourceAwsAutoscalingGroup(),
			"aws_autoscaling_lifecycle_hook":               resourceAwsAutoscalingLifecycleHook(),
			"aws_autoscaling_notification":                 resourceAwsAutoscalingNotification(),
			"aws_autoscaling_policy":                       resourceAwsAutoscalingPolicy(),
			"aws_autoscaling_schedule":                     resourceAwsAutoscalingSchedule(),
			"aws_cloud9_environment_ec2":                   resourceAwsCloud9EnvironmentEc2(),
			"aws_cloudformation_stack":                     resourceAwsCloudFormationStack(),
			"aws_cloudfront_distribution":                  resourceAwsCloudFrontDistribution(),
			"aws_cloudfront_origin_access_identity":        resourceAwsCloudFrontOriginAccessIdentity(),
			"aws_cloudtrail":                               resourceAwsCloudTrail(),
			"aws_cloudwatch_event_permission":              resourceAwsCloudWatchEventPermission(),
			"aws_cloudwatch_event_rule":                    resourceAwsCloudWatchEventRule(),
			"aws_cloudwatch_event_target":                  resourceAwsCloudWatchEventTarget(),
			"aws_cloudwatch_log_destination":               resourceAwsCloudWatchLogDestination(),
			"aws_cloudwatch_log_destination_policy":        resourceAwsCloudWatchLogDestinationPolicy(),
			"aws_cloudwatch_log_group":                     resourceAwsCloudWatchLogGroup(),
			"aws_cloudwatch_log_metric_filter":             resourceAwsCloudWatchLogMetricFilter(),
			"aws_cloudwatch_log_resource_policy":           resourceAwsCloudWatchLogResourcePolicy(),
			"aws_cloudwatch_log_stream":                    resourceAwsCloudWatchLogStream(),
			"aws_cloudwatch_log_subscription_filter":       resourceAwsCloudwatchLogSubscriptionFilter(),
			"aws_config_config_rule":                       resourceAwsConfigConfigRule(),
			"aws_config_configuration_recorder":            resourceAwsConfigConfigurationRecorder(),
			"aws_config_configuration_recorder_status":     resourceAwsConfigConfigurationRecorderStatus(),
			"aws_config_delivery_channel":                  resourceAwsConfigDeliveryChannel(),
			"aws_cognito_identity_pool":                    resourceAwsCognitoIdentityPool(),
			"aws_cognito_identity_pool_roles_attachment":   resourceAwsCognitoIdentityPoolRolesAttachment(),
			"aws_cognito_user_group":                       resourceAwsCognitoUserGroup(),
			"aws_cognito_user_pool":                        resourceAwsCognitoUserPool(),
			"aws_cognito_user_pool_client":                 resourceAwsCognitoUserPoolClient(),
			"aws_cognito_user_pool_domain":                 resourceAwsCognitoUserPoolDomain(),
			"aws_cloudwatch_metric_alarm":                  resourceAwsCloudWatchMetricAlarm(),
			"aws_cloudwatch_dashboard":                     resourceAwsCloudWatchDashboard(),
			"aws_codedeploy_app":                           resourceAwsCodeDeployApp(),
			"aws_codedeploy_deployment_config":             resourceAwsCodeDeployDeploymentConfig(),
			"aws_codedeploy_deployment_group":              resourceAwsCodeDeployDeploymentGroup(),
			"aws_codecommit_repository":                    resourceAwsCodeCommitRepository(),
			"aws_codecommit_trigger":                       resourceAwsCodeCommitTrigger(),
			"aws_codebuild_project":                        resourceAwsCodeBuildProject(),
			"aws_codepipeline":                             resourceAwsCodePipeline(),
			"aws_customer_gateway":                         resourceAwsCustomerGateway(),
			"aws_dax_cluster":                              resourceAwsDaxCluster(),
<<<<<<< HEAD
			"aws_dax_subnet_group":                         resourceAwsDaxSubnetGroup(),
=======
			"aws_dax_parameter_group":                      resourceAwsDaxParameterGroup(),
>>>>>>> 9bbc68d9
			"aws_db_event_subscription":                    resourceAwsDbEventSubscription(),
			"aws_db_instance":                              resourceAwsDbInstance(),
			"aws_db_option_group":                          resourceAwsDbOptionGroup(),
			"aws_db_parameter_group":                       resourceAwsDbParameterGroup(),
			"aws_db_security_group":                        resourceAwsDbSecurityGroup(),
			"aws_db_snapshot":                              resourceAwsDbSnapshot(),
			"aws_db_subnet_group":                          resourceAwsDbSubnetGroup(),
			"aws_devicefarm_project":                       resourceAwsDevicefarmProject(),
			"aws_directory_service_directory":              resourceAwsDirectoryServiceDirectory(),
			"aws_directory_service_conditional_forwarder":  resourceAwsDirectoryServiceConditionalForwarder(),
			"aws_dms_certificate":                          resourceAwsDmsCertificate(),
			"aws_dms_endpoint":                             resourceAwsDmsEndpoint(),
			"aws_dms_replication_instance":                 resourceAwsDmsReplicationInstance(),
			"aws_dms_replication_subnet_group":             resourceAwsDmsReplicationSubnetGroup(),
			"aws_dms_replication_task":                     resourceAwsDmsReplicationTask(),
			"aws_dx_lag":                                   resourceAwsDxLag(),
			"aws_dx_connection":                            resourceAwsDxConnection(),
			"aws_dx_connection_association":                resourceAwsDxConnectionAssociation(),
			"aws_dynamodb_table":                           resourceAwsDynamoDbTable(),
			"aws_dynamodb_table_item":                      resourceAwsDynamoDbTableItem(),
			"aws_dynamodb_global_table":                    resourceAwsDynamoDbGlobalTable(),
			"aws_ebs_snapshot":                             resourceAwsEbsSnapshot(),
			"aws_ebs_volume":                               resourceAwsEbsVolume(),
			"aws_ecr_lifecycle_policy":                     resourceAwsEcrLifecyclePolicy(),
			"aws_ecr_repository":                           resourceAwsEcrRepository(),
			"aws_ecr_repository_policy":                    resourceAwsEcrRepositoryPolicy(),
			"aws_ecs_cluster":                              resourceAwsEcsCluster(),
			"aws_ecs_service":                              resourceAwsEcsService(),
			"aws_ecs_task_definition":                      resourceAwsEcsTaskDefinition(),
			"aws_efs_file_system":                          resourceAwsEfsFileSystem(),
			"aws_efs_mount_target":                         resourceAwsEfsMountTarget(),
			"aws_egress_only_internet_gateway":             resourceAwsEgressOnlyInternetGateway(),
			"aws_eip":                                      resourceAwsEip(),
			"aws_eip_association":                          resourceAwsEipAssociation(),
			"aws_elasticache_cluster":                      resourceAwsElasticacheCluster(),
			"aws_elasticache_parameter_group":              resourceAwsElasticacheParameterGroup(),
			"aws_elasticache_replication_group":            resourceAwsElasticacheReplicationGroup(),
			"aws_elasticache_security_group":               resourceAwsElasticacheSecurityGroup(),
			"aws_elasticache_subnet_group":                 resourceAwsElasticacheSubnetGroup(),
			"aws_elastic_beanstalk_application":            resourceAwsElasticBeanstalkApplication(),
			"aws_elastic_beanstalk_application_version":    resourceAwsElasticBeanstalkApplicationVersion(),
			"aws_elastic_beanstalk_configuration_template": resourceAwsElasticBeanstalkConfigurationTemplate(),
			"aws_elastic_beanstalk_environment":            resourceAwsElasticBeanstalkEnvironment(),
			"aws_elasticsearch_domain":                     resourceAwsElasticSearchDomain(),
			"aws_elasticsearch_domain_policy":              resourceAwsElasticSearchDomainPolicy(),
			"aws_elastictranscoder_pipeline":               resourceAwsElasticTranscoderPipeline(),
			"aws_elastictranscoder_preset":                 resourceAwsElasticTranscoderPreset(),
			"aws_elb":                                      resourceAwsElb(),
			"aws_elb_attachment":                           resourceAwsElbAttachment(),
			"aws_emr_cluster":                              resourceAwsEMRCluster(),
			"aws_emr_instance_group":                       resourceAwsEMRInstanceGroup(),
			"aws_emr_security_configuration":               resourceAwsEMRSecurityConfiguration(),
			"aws_flow_log":                                 resourceAwsFlowLog(),
			"aws_gamelift_alias":                           resourceAwsGameliftAlias(),
			"aws_gamelift_build":                           resourceAwsGameliftBuild(),
			"aws_gamelift_fleet":                           resourceAwsGameliftFleet(),
			"aws_glacier_vault":                            resourceAwsGlacierVault(),
			"aws_glue_catalog_database":                    resourceAwsGlueCatalogDatabase(),
			"aws_glue_connection":                          resourceAwsGlueConnection(),
			"aws_glue_job":                                 resourceAwsGlueJob(),
			"aws_guardduty_detector":                       resourceAwsGuardDutyDetector(),
			"aws_guardduty_ipset":                          resourceAwsGuardDutyIpset(),
			"aws_guardduty_member":                         resourceAwsGuardDutyMember(),
			"aws_guardduty_threatintelset":                 resourceAwsGuardDutyThreatintelset(),
			"aws_iam_access_key":                           resourceAwsIamAccessKey(),
			"aws_iam_account_alias":                        resourceAwsIamAccountAlias(),
			"aws_iam_account_password_policy":              resourceAwsIamAccountPasswordPolicy(),
			"aws_iam_group_policy":                         resourceAwsIamGroupPolicy(),
			"aws_iam_group":                                resourceAwsIamGroup(),
			"aws_iam_group_membership":                     resourceAwsIamGroupMembership(),
			"aws_iam_group_policy_attachment":              resourceAwsIamGroupPolicyAttachment(),
			"aws_iam_instance_profile":                     resourceAwsIamInstanceProfile(),
			"aws_iam_openid_connect_provider":              resourceAwsIamOpenIDConnectProvider(),
			"aws_iam_policy":                               resourceAwsIamPolicy(),
			"aws_iam_policy_attachment":                    resourceAwsIamPolicyAttachment(),
			"aws_iam_role_policy_attachment":               resourceAwsIamRolePolicyAttachment(),
			"aws_iam_role_policy":                          resourceAwsIamRolePolicy(),
			"aws_iam_role":                                 resourceAwsIamRole(),
			"aws_iam_saml_provider":                        resourceAwsIamSamlProvider(),
			"aws_iam_server_certificate":                   resourceAwsIAMServerCertificate(),
			"aws_iam_service_linked_role":                  resourceAwsIamServiceLinkedRole(),
			"aws_iam_user_policy_attachment":               resourceAwsIamUserPolicyAttachment(),
			"aws_iam_user_policy":                          resourceAwsIamUserPolicy(),
			"aws_iam_user_ssh_key":                         resourceAwsIamUserSshKey(),
			"aws_iam_user":                                 resourceAwsIamUser(),
			"aws_iam_user_login_profile":                   resourceAwsIamUserLoginProfile(),
			"aws_inspector_assessment_target":              resourceAWSInspectorAssessmentTarget(),
			"aws_inspector_assessment_template":            resourceAWSInspectorAssessmentTemplate(),
			"aws_inspector_resource_group":                 resourceAWSInspectorResourceGroup(),
			"aws_instance":                                 resourceAwsInstance(),
			"aws_internet_gateway":                         resourceAwsInternetGateway(),
			"aws_iot_certificate":                          resourceAwsIotCertificate(),
			"aws_iot_policy":                               resourceAwsIotPolicy(),
			"aws_iot_thing":                                resourceAwsIotThing(),
			"aws_iot_thing_type":                           resourceAwsIotThingType(),
			"aws_iot_topic_rule":                           resourceAwsIotTopicRule(),
			"aws_key_pair":                                 resourceAwsKeyPair(),
			"aws_kinesis_firehose_delivery_stream":         resourceAwsKinesisFirehoseDeliveryStream(),
			"aws_kinesis_stream":                           resourceAwsKinesisStream(),
			"aws_kms_alias":                                resourceAwsKmsAlias(),
			"aws_kms_grant":                                resourceAwsKmsGrant(),
			"aws_kms_key":                                  resourceAwsKmsKey(),
			"aws_lambda_function":                          resourceAwsLambdaFunction(),
			"aws_lambda_event_source_mapping":              resourceAwsLambdaEventSourceMapping(),
			"aws_lambda_alias":                             resourceAwsLambdaAlias(),
			"aws_lambda_permission":                        resourceAwsLambdaPermission(),
			"aws_launch_configuration":                     resourceAwsLaunchConfiguration(),
			"aws_launch_template":                          resourceAwsLaunchTemplate(),
			"aws_lightsail_domain":                         resourceAwsLightsailDomain(),
			"aws_lightsail_instance":                       resourceAwsLightsailInstance(),
			"aws_lightsail_key_pair":                       resourceAwsLightsailKeyPair(),
			"aws_lightsail_static_ip":                      resourceAwsLightsailStaticIp(),
			"aws_lightsail_static_ip_attachment":           resourceAwsLightsailStaticIpAttachment(),
			"aws_lb_cookie_stickiness_policy":              resourceAwsLBCookieStickinessPolicy(),
			"aws_load_balancer_policy":                     resourceAwsLoadBalancerPolicy(),
			"aws_load_balancer_backend_server_policy":      resourceAwsLoadBalancerBackendServerPolicies(),
			"aws_load_balancer_listener_policy":            resourceAwsLoadBalancerListenerPolicies(),
			"aws_lb_ssl_negotiation_policy":                resourceAwsLBSSLNegotiationPolicy(),
			"aws_main_route_table_association":             resourceAwsMainRouteTableAssociation(),
			"aws_mq_broker":                                resourceAwsMqBroker(),
			"aws_mq_configuration":                         resourceAwsMqConfiguration(),
			"aws_media_store_container":                    resourceAwsMediaStoreContainer(),
			"aws_nat_gateway":                              resourceAwsNatGateway(),
			"aws_network_acl":                              resourceAwsNetworkAcl(),
			"aws_default_network_acl":                      resourceAwsDefaultNetworkAcl(),
			"aws_network_acl_rule":                         resourceAwsNetworkAclRule(),
			"aws_network_interface":                        resourceAwsNetworkInterface(),
			"aws_network_interface_attachment":             resourceAwsNetworkInterfaceAttachment(),
			"aws_opsworks_application":                     resourceAwsOpsworksApplication(),
			"aws_opsworks_stack":                           resourceAwsOpsworksStack(),
			"aws_opsworks_java_app_layer":                  resourceAwsOpsworksJavaAppLayer(),
			"aws_opsworks_haproxy_layer":                   resourceAwsOpsworksHaproxyLayer(),
			"aws_opsworks_static_web_layer":                resourceAwsOpsworksStaticWebLayer(),
			"aws_opsworks_php_app_layer":                   resourceAwsOpsworksPhpAppLayer(),
			"aws_opsworks_rails_app_layer":                 resourceAwsOpsworksRailsAppLayer(),
			"aws_opsworks_nodejs_app_layer":                resourceAwsOpsworksNodejsAppLayer(),
			"aws_opsworks_memcached_layer":                 resourceAwsOpsworksMemcachedLayer(),
			"aws_opsworks_mysql_layer":                     resourceAwsOpsworksMysqlLayer(),
			"aws_opsworks_ganglia_layer":                   resourceAwsOpsworksGangliaLayer(),
			"aws_opsworks_custom_layer":                    resourceAwsOpsworksCustomLayer(),
			"aws_opsworks_instance":                        resourceAwsOpsworksInstance(),
			"aws_opsworks_user_profile":                    resourceAwsOpsworksUserProfile(),
			"aws_opsworks_permission":                      resourceAwsOpsworksPermission(),
			"aws_opsworks_rds_db_instance":                 resourceAwsOpsworksRdsDbInstance(),
			"aws_organizations_organization":               resourceAwsOrganizationsOrganization(),
			"aws_organizations_account":                    resourceAwsOrganizationsAccount(),
			"aws_placement_group":                          resourceAwsPlacementGroup(),
			"aws_proxy_protocol_policy":                    resourceAwsProxyProtocolPolicy(),
			"aws_rds_cluster":                              resourceAwsRDSCluster(),
			"aws_rds_cluster_instance":                     resourceAwsRDSClusterInstance(),
			"aws_rds_cluster_parameter_group":              resourceAwsRDSClusterParameterGroup(),
			"aws_redshift_cluster":                         resourceAwsRedshiftCluster(),
			"aws_redshift_security_group":                  resourceAwsRedshiftSecurityGroup(),
			"aws_redshift_parameter_group":                 resourceAwsRedshiftParameterGroup(),
			"aws_redshift_subnet_group":                    resourceAwsRedshiftSubnetGroup(),
			"aws_route53_delegation_set":                   resourceAwsRoute53DelegationSet(),
			"aws_route53_query_log":                        resourceAwsRoute53QueryLog(),
			"aws_route53_record":                           resourceAwsRoute53Record(),
			"aws_route53_zone_association":                 resourceAwsRoute53ZoneAssociation(),
			"aws_route53_zone":                             resourceAwsRoute53Zone(),
			"aws_route53_health_check":                     resourceAwsRoute53HealthCheck(),
			"aws_route":                                    resourceAwsRoute(),
			"aws_route_table":                              resourceAwsRouteTable(),
			"aws_default_route_table":                      resourceAwsDefaultRouteTable(),
			"aws_route_table_association":                  resourceAwsRouteTableAssociation(),
			"aws_ses_active_receipt_rule_set":              resourceAwsSesActiveReceiptRuleSet(),
			"aws_ses_domain_identity":                      resourceAwsSesDomainIdentity(),
			"aws_ses_domain_identity_verification":         resourceAwsSesDomainIdentityVerification(),
			"aws_ses_domain_dkim":                          resourceAwsSesDomainDkim(),
			"aws_ses_domain_mail_from":                     resourceAwsSesDomainMailFrom(),
			"aws_ses_receipt_filter":                       resourceAwsSesReceiptFilter(),
			"aws_ses_receipt_rule":                         resourceAwsSesReceiptRule(),
			"aws_ses_receipt_rule_set":                     resourceAwsSesReceiptRuleSet(),
			"aws_ses_configuration_set":                    resourceAwsSesConfigurationSet(),
			"aws_ses_event_destination":                    resourceAwsSesEventDestination(),
			"aws_ses_identity_notification_topic":          resourceAwsSesNotificationTopic(),
			"aws_ses_template":                             resourceAwsSesTemplate(),
			"aws_s3_bucket":                                resourceAwsS3Bucket(),
			"aws_s3_bucket_policy":                         resourceAwsS3BucketPolicy(),
			"aws_s3_bucket_object":                         resourceAwsS3BucketObject(),
			"aws_s3_bucket_notification":                   resourceAwsS3BucketNotification(),
			"aws_s3_bucket_metric":                         resourceAwsS3BucketMetric(),
			"aws_security_group":                           resourceAwsSecurityGroup(),
			"aws_network_interface_sg_attachment":          resourceAwsNetworkInterfaceSGAttachment(),
			"aws_default_security_group":                   resourceAwsDefaultSecurityGroup(),
			"aws_security_group_rule":                      resourceAwsSecurityGroupRule(),
			"aws_servicecatalog_portfolio":                 resourceAwsServiceCatalogPortfolio(),
			"aws_service_discovery_private_dns_namespace":  resourceAwsServiceDiscoveryPrivateDnsNamespace(),
			"aws_service_discovery_public_dns_namespace":   resourceAwsServiceDiscoveryPublicDnsNamespace(),
			"aws_service_discovery_service":                resourceAwsServiceDiscoveryService(),
			"aws_simpledb_domain":                          resourceAwsSimpleDBDomain(),
			"aws_ssm_activation":                           resourceAwsSsmActivation(),
			"aws_ssm_association":                          resourceAwsSsmAssociation(),
			"aws_ssm_document":                             resourceAwsSsmDocument(),
			"aws_ssm_maintenance_window":                   resourceAwsSsmMaintenanceWindow(),
			"aws_ssm_maintenance_window_target":            resourceAwsSsmMaintenanceWindowTarget(),
			"aws_ssm_maintenance_window_task":              resourceAwsSsmMaintenanceWindowTask(),
			"aws_ssm_patch_baseline":                       resourceAwsSsmPatchBaseline(),
			"aws_ssm_patch_group":                          resourceAwsSsmPatchGroup(),
			"aws_ssm_parameter":                            resourceAwsSsmParameter(),
			"aws_ssm_resource_data_sync":                   resourceAwsSsmResourceDataSync(),
			"aws_spot_datafeed_subscription":               resourceAwsSpotDataFeedSubscription(),
			"aws_spot_instance_request":                    resourceAwsSpotInstanceRequest(),
			"aws_spot_fleet_request":                       resourceAwsSpotFleetRequest(),
			"aws_sqs_queue":                                resourceAwsSqsQueue(),
			"aws_sqs_queue_policy":                         resourceAwsSqsQueuePolicy(),
			"aws_snapshot_create_volume_permission":        resourceAwsSnapshotCreateVolumePermission(),
			"aws_sns_platform_application":                 resourceAwsSnsPlatformApplication(),
			"aws_sns_topic":                                resourceAwsSnsTopic(),
			"aws_sns_topic_policy":                         resourceAwsSnsTopicPolicy(),
			"aws_sns_topic_subscription":                   resourceAwsSnsTopicSubscription(),
			"aws_sfn_activity":                             resourceAwsSfnActivity(),
			"aws_sfn_state_machine":                        resourceAwsSfnStateMachine(),
			"aws_default_subnet":                           resourceAwsDefaultSubnet(),
			"aws_subnet":                                   resourceAwsSubnet(),
			"aws_volume_attachment":                        resourceAwsVolumeAttachment(),
			"aws_vpc_dhcp_options_association":             resourceAwsVpcDhcpOptionsAssociation(),
			"aws_default_vpc_dhcp_options":                 resourceAwsDefaultVpcDhcpOptions(),
			"aws_vpc_dhcp_options":                         resourceAwsVpcDhcpOptions(),
			"aws_vpc_peering_connection":                   resourceAwsVpcPeeringConnection(),
			"aws_vpc_peering_connection_accepter":          resourceAwsVpcPeeringConnectionAccepter(),
			"aws_default_vpc":                              resourceAwsDefaultVpc(),
			"aws_vpc":                                      resourceAwsVpc(),
			"aws_vpc_endpoint":                             resourceAwsVpcEndpoint(),
			"aws_vpc_endpoint_connection_notification":     resourceAwsVpcEndpointConnectionNotification(),
			"aws_vpc_endpoint_route_table_association":     resourceAwsVpcEndpointRouteTableAssociation(),
			"aws_vpc_endpoint_subnet_association":          resourceAwsVpcEndpointSubnetAssociation(),
			"aws_vpc_endpoint_service":                     resourceAwsVpcEndpointService(),
			"aws_vpc_endpoint_service_allowed_principal":   resourceAwsVpcEndpointServiceAllowedPrincipal(),
			"aws_vpn_connection":                           resourceAwsVpnConnection(),
			"aws_vpn_connection_route":                     resourceAwsVpnConnectionRoute(),
			"aws_vpn_gateway":                              resourceAwsVpnGateway(),
			"aws_vpn_gateway_attachment":                   resourceAwsVpnGatewayAttachment(),
			"aws_vpn_gateway_route_propagation":            resourceAwsVpnGatewayRoutePropagation(),
			"aws_waf_byte_match_set":                       resourceAwsWafByteMatchSet(),
			"aws_waf_ipset":                                resourceAwsWafIPSet(),
			"aws_waf_rate_based_rule":                      resourceAwsWafRateBasedRule(),
			"aws_waf_regex_match_set":                      resourceAwsWafRegexMatchSet(),
			"aws_waf_regex_pattern_set":                    resourceAwsWafRegexPatternSet(),
			"aws_waf_rule":                                 resourceAwsWafRule(),
			"aws_waf_rule_group":                           resourceAwsWafRuleGroup(),
			"aws_waf_size_constraint_set":                  resourceAwsWafSizeConstraintSet(),
			"aws_waf_web_acl":                              resourceAwsWafWebAcl(),
			"aws_waf_xss_match_set":                        resourceAwsWafXssMatchSet(),
			"aws_waf_sql_injection_match_set":              resourceAwsWafSqlInjectionMatchSet(),
			"aws_waf_geo_match_set":                        resourceAwsWafGeoMatchSet(),
			"aws_wafregional_byte_match_set":               resourceAwsWafRegionalByteMatchSet(),
			"aws_wafregional_geo_match_set":                resourceAwsWafRegionalGeoMatchSet(),
			"aws_wafregional_ipset":                        resourceAwsWafRegionalIPSet(),
			"aws_wafregional_rate_based_rule":              resourceAwsWafRegionalRateBasedRule(),
			"aws_wafregional_regex_match_set":              resourceAwsWafRegionalRegexMatchSet(),
			"aws_wafregional_regex_pattern_set":            resourceAwsWafRegionalRegexPatternSet(),
			"aws_wafregional_rule":                         resourceAwsWafRegionalRule(),
			"aws_wafregional_rule_group":                   resourceAwsWafRegionalRuleGroup(),
			"aws_wafregional_size_constraint_set":          resourceAwsWafRegionalSizeConstraintSet(),
			"aws_wafregional_sql_injection_match_set":      resourceAwsWafRegionalSqlInjectionMatchSet(),
			"aws_wafregional_xss_match_set":                resourceAwsWafRegionalXssMatchSet(),
			"aws_wafregional_web_acl":                      resourceAwsWafRegionalWebAcl(),
			"aws_wafregional_web_acl_association":          resourceAwsWafRegionalWebAclAssociation(),
			"aws_batch_compute_environment":                resourceAwsBatchComputeEnvironment(),
			"aws_batch_job_definition":                     resourceAwsBatchJobDefinition(),
			"aws_batch_job_queue":                          resourceAwsBatchJobQueue(),

			// ALBs are actually LBs because they can be type `network` or `application`
			// To avoid regressions, we will add a new resource for each and they both point
			// back to the old ALB version. IF the Terraform supported aliases for resources
			// this would be a whole lot simplier
			"aws_alb":                         resourceAwsLb(),
			"aws_lb":                          resourceAwsLb(),
			"aws_alb_listener":                resourceAwsLbListener(),
			"aws_lb_listener":                 resourceAwsLbListener(),
			"aws_alb_listener_certificate":    resourceAwsLbListenerCertificate(),
			"aws_lb_listener_certificate":     resourceAwsLbListenerCertificate(),
			"aws_alb_listener_rule":           resourceAwsLbbListenerRule(),
			"aws_lb_listener_rule":            resourceAwsLbbListenerRule(),
			"aws_alb_target_group":            resourceAwsLbTargetGroup(),
			"aws_lb_target_group":             resourceAwsLbTargetGroup(),
			"aws_alb_target_group_attachment": resourceAwsLbTargetGroupAttachment(),
			"aws_lb_target_group_attachment":  resourceAwsLbTargetGroupAttachment(),
		},
		ConfigureFunc: providerConfigure,
	}
}

var descriptions map[string]string

func init() {
	descriptions = map[string]string{
		"region": "The region where AWS operations will take place. Examples\n" +
			"are us-east-1, us-west-2, etc.",

		"access_key": "The access key for API operations. You can retrieve this\n" +
			"from the 'Security & Credentials' section of the AWS console.",

		"secret_key": "The secret key for API operations. You can retrieve this\n" +
			"from the 'Security & Credentials' section of the AWS console.",

		"profile": "The profile for API operations. If not set, the default profile\n" +
			"created with `aws configure` will be used.",

		"shared_credentials_file": "The path to the shared credentials file. If not set\n" +
			"this defaults to ~/.aws/credentials.",

		"token": "session token. A session token is only required if you are\n" +
			"using temporary security credentials.",

		"max_retries": "The maximum number of times an AWS API request is\n" +
			"being executed. If the API request still fails, an error is\n" +
			"thrown.",

		"apigateway_endpoint": "Use this to override the default endpoint URL constructed from the `region`.\n",

		"cloudformation_endpoint": "Use this to override the default endpoint URL constructed from the `region`.\n",

		"cloudwatch_endpoint": "Use this to override the default endpoint URL constructed from the `region`.\n",

		"cloudwatchevents_endpoint": "Use this to override the default endpoint URL constructed from the `region`.\n",

		"cloudwatchlogs_endpoint": "Use this to override the default endpoint URL constructed from the `region`.\n",

		"devicefarm_endpoint": "Use this to override the default endpoint URL constructed from the `region`.\n",

		"dynamodb_endpoint": "Use this to override the default endpoint URL constructed from the `region`.\n" +
			"It's typically used to connect to dynamodb-local.",

		"kinesis_endpoint": "Use this to override the default endpoint URL constructed from the `region`.\n" +
			"It's typically used to connect to kinesalite.",

		"kms_endpoint": "Use this to override the default endpoint URL constructed from the `region`.\n",

		"iam_endpoint": "Use this to override the default endpoint URL constructed from the `region`.\n",

		"lambda_endpoint": "Use this to override the default endpoint URL constructed from the `region`\n",

		"ec2_endpoint": "Use this to override the default endpoint URL constructed from the `region`.\n",

		"elb_endpoint": "Use this to override the default endpoint URL constructed from the `region`.\n",

		"es_endpoint": "Use this to override the default endpoint URL constructed from the `region`.\n",

		"rds_endpoint": "Use this to override the default endpoint URL constructed from the `region`.\n",

		"s3_endpoint": "Use this to override the default endpoint URL constructed from the `region`.\n",

		"sns_endpoint": "Use this to override the default endpoint URL constructed from the `region`.\n",

		"sqs_endpoint": "Use this to override the default endpoint URL constructed from the `region`.\n",

		"insecure": "Explicitly allow the provider to perform \"insecure\" SSL requests. If omitted," +
			"default value is `false`",

		"skip_credentials_validation": "Skip the credentials validation via STS API. " +
			"Used for AWS API implementations that do not have STS available/implemented.",

		"skip_get_ec2_platforms": "Skip getting the supported EC2 platforms. " +
			"Used by users that don't have ec2:DescribeAccountAttributes permissions.",

		"skip_region_validation": "Skip static validation of region name. " +
			"Used by users of alternative AWS-like APIs or users w/ access to regions that are not public (yet).",

		"skip_requesting_account_id": "Skip requesting the account ID. " +
			"Used for AWS API implementations that do not have IAM/STS API and/or metadata API.",

		"skip_medatadata_api_check": "Skip the AWS Metadata API check. " +
			"Used for AWS API implementations that do not have a metadata api endpoint.",

		"s3_force_path_style": "Set this to true to force the request to use path-style addressing,\n" +
			"i.e., http://s3.amazonaws.com/BUCKET/KEY. By default, the S3 client will\n" +
			"use virtual hosted bucket addressing when possible\n" +
			"(http://BUCKET.s3.amazonaws.com/KEY). Specific to the Amazon S3 service.",

		"assume_role_role_arn": "The ARN of an IAM role to assume prior to making API calls.",

		"assume_role_session_name": "The session name to use when assuming the role. If omitted," +
			" no session name is passed to the AssumeRole call.",

		"assume_role_external_id": "The external ID to use when assuming the role. If omitted," +
			" no external ID is passed to the AssumeRole call.",

		"assume_role_policy": "The permissions applied when assuming a role. You cannot use," +
			" this policy to grant further permissions that are in excess to those of the, " +
			" role that is being assumed.",
	}
}

func providerConfigure(d *schema.ResourceData) (interface{}, error) {
	config := Config{
		AccessKey:               d.Get("access_key").(string),
		SecretKey:               d.Get("secret_key").(string),
		Profile:                 d.Get("profile").(string),
		Token:                   d.Get("token").(string),
		Region:                  d.Get("region").(string),
		MaxRetries:              d.Get("max_retries").(int),
		Insecure:                d.Get("insecure").(bool),
		SkipCredsValidation:     d.Get("skip_credentials_validation").(bool),
		SkipGetEC2Platforms:     d.Get("skip_get_ec2_platforms").(bool),
		SkipRegionValidation:    d.Get("skip_region_validation").(bool),
		SkipRequestingAccountId: d.Get("skip_requesting_account_id").(bool),
		SkipMetadataApiCheck:    d.Get("skip_metadata_api_check").(bool),
		S3ForcePathStyle:        d.Get("s3_force_path_style").(bool),
	}

	// Set CredsFilename, expanding home directory
	credsPath, err := homedir.Expand(d.Get("shared_credentials_file").(string))
	if err != nil {
		return nil, err
	}
	config.CredsFilename = credsPath

	assumeRoleList := d.Get("assume_role").(*schema.Set).List()
	if len(assumeRoleList) == 1 {
		assumeRole := assumeRoleList[0].(map[string]interface{})
		config.AssumeRoleARN = assumeRole["role_arn"].(string)
		config.AssumeRoleSessionName = assumeRole["session_name"].(string)
		config.AssumeRoleExternalID = assumeRole["external_id"].(string)

		if v := assumeRole["policy"].(string); v != "" {
			config.AssumeRolePolicy = v
		}

		log.Printf("[INFO] assume_role configuration set: (ARN: %q, SessionID: %q, ExternalID: %q, Policy: %q)",
			config.AssumeRoleARN, config.AssumeRoleSessionName, config.AssumeRoleExternalID, config.AssumeRolePolicy)
	} else {
		log.Printf("[INFO] No assume_role block read from configuration")
	}

	endpointsSet := d.Get("endpoints").(*schema.Set)

	for _, endpointsSetI := range endpointsSet.List() {
		endpoints := endpointsSetI.(map[string]interface{})
		config.AcmEndpoint = endpoints["acm"].(string)
		config.ApigatewayEndpoint = endpoints["apigateway"].(string)
		config.CloudFormationEndpoint = endpoints["cloudformation"].(string)
		config.CloudWatchEndpoint = endpoints["cloudwatch"].(string)
		config.CloudWatchEventsEndpoint = endpoints["cloudwatchevents"].(string)
		config.CloudWatchLogsEndpoint = endpoints["cloudwatchlogs"].(string)
		config.DeviceFarmEndpoint = endpoints["devicefarm"].(string)
		config.DynamoDBEndpoint = endpoints["dynamodb"].(string)
		config.Ec2Endpoint = endpoints["ec2"].(string)
		config.EcrEndpoint = endpoints["ecr"].(string)
		config.EcsEndpoint = endpoints["ecs"].(string)
		config.ElbEndpoint = endpoints["elb"].(string)
		config.EsEndpoint = endpoints["es"].(string)
		config.IamEndpoint = endpoints["iam"].(string)
		config.KinesisEndpoint = endpoints["kinesis"].(string)
		config.KmsEndpoint = endpoints["kms"].(string)
		config.LambdaEndpoint = endpoints["lambda"].(string)
		config.R53Endpoint = endpoints["r53"].(string)
		config.RdsEndpoint = endpoints["rds"].(string)
		config.S3Endpoint = endpoints["s3"].(string)
		config.SnsEndpoint = endpoints["sns"].(string)
		config.SqsEndpoint = endpoints["sqs"].(string)
		config.StsEndpoint = endpoints["sts"].(string)
	}

	if v, ok := d.GetOk("allowed_account_ids"); ok {
		config.AllowedAccountIds = v.(*schema.Set).List()
	}

	if v, ok := d.GetOk("forbidden_account_ids"); ok {
		config.ForbiddenAccountIds = v.(*schema.Set).List()
	}

	return config.Client()
}

// This is a global MutexKV for use within this plugin.
var awsMutexKV = mutexkv.NewMutexKV()

func assumeRoleSchema() *schema.Schema {
	return &schema.Schema{
		Type:     schema.TypeSet,
		Optional: true,
		MaxItems: 1,
		Elem: &schema.Resource{
			Schema: map[string]*schema.Schema{
				"role_arn": {
					Type:        schema.TypeString,
					Optional:    true,
					Description: descriptions["assume_role_role_arn"],
				},

				"session_name": {
					Type:        schema.TypeString,
					Optional:    true,
					Description: descriptions["assume_role_session_name"],
				},

				"external_id": {
					Type:        schema.TypeString,
					Optional:    true,
					Description: descriptions["assume_role_external_id"],
				},

				"policy": {
					Type:        schema.TypeString,
					Optional:    true,
					Description: descriptions["assume_role_policy"],
				},
			},
		},
	}
}

func endpointsSchema() *schema.Schema {
	return &schema.Schema{
		Type:     schema.TypeSet,
		Optional: true,
		Elem: &schema.Resource{
			Schema: map[string]*schema.Schema{
				"acm": {
					Type:        schema.TypeString,
					Optional:    true,
					Default:     "",
					Description: descriptions["acm_endpoint"],
				},
				"apigateway": {
					Type:        schema.TypeString,
					Optional:    true,
					Default:     "",
					Description: descriptions["apigateway_endpoint"],
				},
				"cloudwatch": {
					Type:        schema.TypeString,
					Optional:    true,
					Default:     "",
					Description: descriptions["cloudwatch_endpoint"],
				},
				"cloudwatchevents": {
					Type:        schema.TypeString,
					Optional:    true,
					Default:     "",
					Description: descriptions["cloudwatchevents_endpoint"],
				},
				"cloudwatchlogs": {
					Type:        schema.TypeString,
					Optional:    true,
					Default:     "",
					Description: descriptions["cloudwatchlogs_endpoint"],
				},
				"cloudformation": {
					Type:        schema.TypeString,
					Optional:    true,
					Default:     "",
					Description: descriptions["cloudformation_endpoint"],
				},
				"devicefarm": {
					Type:        schema.TypeString,
					Optional:    true,
					Default:     "",
					Description: descriptions["devicefarm_endpoint"],
				},
				"dynamodb": {
					Type:        schema.TypeString,
					Optional:    true,
					Default:     "",
					Description: descriptions["dynamodb_endpoint"],
				},
				"iam": {
					Type:        schema.TypeString,
					Optional:    true,
					Default:     "",
					Description: descriptions["iam_endpoint"],
				},

				"ec2": {
					Type:        schema.TypeString,
					Optional:    true,
					Default:     "",
					Description: descriptions["ec2_endpoint"],
				},

				"ecr": {
					Type:        schema.TypeString,
					Optional:    true,
					Default:     "",
					Description: descriptions["ecr_endpoint"],
				},

				"ecs": {
					Type:        schema.TypeString,
					Optional:    true,
					Default:     "",
					Description: descriptions["ecs_endpoint"],
				},

				"elb": {
					Type:        schema.TypeString,
					Optional:    true,
					Default:     "",
					Description: descriptions["elb_endpoint"],
				},
				"es": {
					Type:        schema.TypeString,
					Optional:    true,
					Default:     "",
					Description: descriptions["es_endpoint"],
				},
				"kinesis": {
					Type:        schema.TypeString,
					Optional:    true,
					Default:     "",
					Description: descriptions["kinesis_endpoint"],
				},
				"kms": {
					Type:        schema.TypeString,
					Optional:    true,
					Default:     "",
					Description: descriptions["kms_endpoint"],
				},
				"lambda": {
					Type:        schema.TypeString,
					Optional:    true,
					Default:     "",
					Description: descriptions["lambda_endpoint"],
				},
				"r53": {
					Type:        schema.TypeString,
					Optional:    true,
					Default:     "",
					Description: descriptions["r53_endpoint"],
				},
				"rds": {
					Type:        schema.TypeString,
					Optional:    true,
					Default:     "",
					Description: descriptions["rds_endpoint"],
				},
				"s3": {
					Type:        schema.TypeString,
					Optional:    true,
					Default:     "",
					Description: descriptions["s3_endpoint"],
				},
				"sns": {
					Type:        schema.TypeString,
					Optional:    true,
					Default:     "",
					Description: descriptions["sns_endpoint"],
				},
				"sqs": {
					Type:        schema.TypeString,
					Optional:    true,
					Default:     "",
					Description: descriptions["sqs_endpoint"],
				},
				"sts": {
					Type:        schema.TypeString,
					Optional:    true,
					Default:     "",
					Description: descriptions["sts_endpoint"],
				},
			},
		},
		Set: endpointsToHash,
	}
}

func endpointsToHash(v interface{}) int {
	var buf bytes.Buffer
	m := v.(map[string]interface{})
	buf.WriteString(fmt.Sprintf("%s-", m["apigateway"].(string)))
	buf.WriteString(fmt.Sprintf("%s-", m["cloudwatch"].(string)))
	buf.WriteString(fmt.Sprintf("%s-", m["cloudwatchevents"].(string)))
	buf.WriteString(fmt.Sprintf("%s-", m["cloudwatchlogs"].(string)))
	buf.WriteString(fmt.Sprintf("%s-", m["cloudformation"].(string)))
	buf.WriteString(fmt.Sprintf("%s-", m["devicefarm"].(string)))
	buf.WriteString(fmt.Sprintf("%s-", m["dynamodb"].(string)))
	buf.WriteString(fmt.Sprintf("%s-", m["iam"].(string)))
	buf.WriteString(fmt.Sprintf("%s-", m["ec2"].(string)))
	buf.WriteString(fmt.Sprintf("%s-", m["elb"].(string)))
	buf.WriteString(fmt.Sprintf("%s-", m["kinesis"].(string)))
	buf.WriteString(fmt.Sprintf("%s-", m["kms"].(string)))
	buf.WriteString(fmt.Sprintf("%s-", m["lambda"].(string)))
	buf.WriteString(fmt.Sprintf("%s-", m["rds"].(string)))
	buf.WriteString(fmt.Sprintf("%s-", m["s3"].(string)))
	buf.WriteString(fmt.Sprintf("%s-", m["sns"].(string)))
	buf.WriteString(fmt.Sprintf("%s-", m["sqs"].(string)))

	return hashcode.String(buf.String())
}<|MERGE_RESOLUTION|>--- conflicted
+++ resolved
@@ -327,11 +327,8 @@
 			"aws_codepipeline":                             resourceAwsCodePipeline(),
 			"aws_customer_gateway":                         resourceAwsCustomerGateway(),
 			"aws_dax_cluster":                              resourceAwsDaxCluster(),
-<<<<<<< HEAD
+			"aws_dax_parameter_group":                      resourceAwsDaxParameterGroup(),
 			"aws_dax_subnet_group":                         resourceAwsDaxSubnetGroup(),
-=======
-			"aws_dax_parameter_group":                      resourceAwsDaxParameterGroup(),
->>>>>>> 9bbc68d9
 			"aws_db_event_subscription":                    resourceAwsDbEventSubscription(),
 			"aws_db_instance":                              resourceAwsDbInstance(),
 			"aws_db_option_group":                          resourceAwsDbOptionGroup(),
